--- conflicted
+++ resolved
@@ -299,23 +299,17 @@
             nn.init.constant_(self._bias.data, self._bias_init_value)
 
     def forward(self, inputs):
-<<<<<<< HEAD
-        outs = self._linear(inputs)
+        if inputs.dim() == 2 and self._use_bias:
+            y = torch.addmm(self._bias, inputs, self._weight.t())
+        else:
+            y = inputs.matmul(self._weight.t())
+            if self._use_bias:
+                y += self._bias
         if self._use_bn:
             if not self._use_bias:
                 self._bn.bias.data.zero_()
-            outs = self._bn(outs)
-        return self._activation(outs)
-        # return self._activation(self._linear(inputs))
-=======
-        if inputs.dim() == 2 and self._use_bias:
-            y = torch.addmm(self._bias, inputs, self._weight.t())
-        else:
-            y = inputs.matmul(self._weight.t())
-            if self._use_bias:
-                y += self._bias
+            y = self._bn(y) 
         return self._activation(y)
->>>>>>> dc69033b
 
     @property
     def weight(self):
